{
 "cells": [
  {
   "cell_type": "code",
   "execution_count": null,
   "metadata": {},
   "outputs": [],
   "source": [
    "import json\n",
    "from py2neo import Graph, Node, Relationship\n",
    "#from py2neo.Graph import database \n",
    "\n",
    "# Need to get authentication working, currently NEO4J_AUTH=none\n",
    "#graph = Graph(\"bolt://neo4j:7687\")\n",
    "graph = Graph('bolt://localhost:7687', bolt=True)\n",
    "\n",
    "graph.delete_all()\n",
    "\n",
    "#n_nodes = graph.database.primitive_counts['NumberOfNodeIdsInUse']\n",
    "#n_relationships = graph.database.primitive_counts['NumberOfRelationshipIdsInUse']\n",
    "#print(\"Connected to graph database with {:,} nodes and {:,} relationships!\".format\n",
    "     #(n_nodes, n_relationships))"
   ]
  },
  {
   "cell_type": "code",
   "execution_count": null,
   "metadata": {},
   "outputs": [],
   "source": [
    "# Constrain one id per Quanta\n",
    "print(\"Creating uniqueness constraint (and also index) on Quanta id's...\", end=\" \", flush=True)\n",
    "query = \"\"\"CREATE CONSTRAINT ON (n:Quanta) ASSERT n.id IS UNIQUE;\"\"\"\n",
    "graph.run(query).evaluate()\n",
    "print(\"Done.\")\n",
    "\n",
    "# Constrain one name per author\n",
    "print(\"Creating uniqueness constraint (and also index) on Author names...\", end=\" \", flush=True)\n",
    "query = \"\"\"CREATE CONSTRAINT ON (a:Author) ASSERT a.name IS UNIQUE;\"\"\"\n",
    "graph.run(query).evaluate()\n",
    "print(\"Done.\")\n",
    "\n",
    "# Constrain one name per organization\n",
    "print(\"Creating uniqueness constraint (and also index) on Organization names...\", end=\" \", flush=True)\n",
    "query = \"\"\"CREATE CONSTRAINT ON (o:Organization) ASSERT o.name IS UNIQUE;\"\"\"\n",
    "graph.run(query).evaluate()\n",
    "print(\"Done.\")"
   ]
  },
  {
   "cell_type": "code",
   "execution_count": null,
   "metadata": {},
   "outputs": [],
   "source": [
    "# Add index for year of publication\n",
    "print(\"Creating index for publication year...\", end=\" \", flush=True)\n",
    "query = \"\"\"CREATE INDEX ON :Quanta(year);\"\"\"\n",
    "graph.run(query).evaluate()\n",
    "print(\"Done.\")\n",
    "\n",
    "# Add index for language\n",
    "print(\"Creating index for langauge...\", end=\" \", flush=True)\n",
    "query = \"\"\"CREATE INDEX ON :Quanta(lang);\"\"\"\n",
    "graph.run(query).evaluate()\n",
    "print(\"Done.\")\n",
    "\n",
    "# Add index for keywords HOW?\n",
    "print(\"Creating index for fos...\", end=\" \", flush=True)\n",
    "query = \"\"\"CREATE INDEX ON :Quanta(fos);\"\"\"\n",
    "graph.run(query).evaluate()\n",
    "print(\"Done.\")\n",
    "\n",
    "# Add index for title (good idea?)\n",
    "print(\"Creating index for title...\", end=\" \", flush=True)\n",
    "query = \"\"\"CREATE INDEX ON :Quanta(title);\"\"\"\n",
    "graph.run(query).evaluate()\n",
    "print(\"Done.\")"
   ]
  },
  {
   "cell_type": "code",
   "execution_count": null,
   "metadata": {},
   "outputs": [],
   "source": [
    "# query1 adds Quanta, Authors, and Organizations to graph with relationships between\n",
    "# Authors and Quanta, and Authors and Orgs\n",
    "# query2 adds is_first_author and is_last_author property to AUTHORED relationships between\n",
    "# Authors and Quanta\n",
    "\n",
    "#local_data_dir = ‘/tmp/data/’\n",
    "#neo4j_data_dir = ‘/import/’\n",
    "\n",
    "local_data_dir = '/Users/timholdsworth/code/scaling-science/notebooks/tmp/data/'\n",
    "neo4j_data_dir = local_data_dir\n",
    "\n",
<<<<<<< HEAD
    "local_data_dir = '/tmp/data/test/'\n",
    "neo4j_data_dir = '/import/test/'\n",
=======
>>>>>>> 6354582f
    "\n",
    "import glob, os\n",
    "for _,_ , files in os.walk(local_data_dir):\n",
    "    for file in sorted(files):\n",
    "        if file.endswith('.txt'):\n",
    "           \n",
    "           # Iterative query (more efficient)\n",
    "           print(\"Importing {}...\".format(file), end=\" \", flush=True)\n",
    "           query1 = \"\"\"\n",
    "           CALL apoc.periodic.iterate(\n",
    "           \"CALL apoc.load.json('file://{}{}') YIELD value AS q \n",
    "           RETURN q\",\n",
    "           \"UNWIND q.id AS id UNWIND q.authors as authors\n",
    "           MERGE (a:Author {{name:authors.name}})\n",
    "           MERGE (i:Quanta {{id:q.id}}) ON CREATE SET \n",
    "           i.refs=q.references, i.year=q.year, i.title=q.title, \n",
    "           i.fos=q.fos, i.url=q.url, i.lang=q.lang, i.keywords=q.keywords, \n",
    "           i.n_citation=q.n_citation, i.pdf=q.pdf, i.publisher=q.publisher\n",
    "           WITH a, q, authors\n",
    "           WHERE authors.org is not null\n",
    "           MERGE (o:Organization {{name:authors.org}}) \n",
    "           MERGE (a)-[:AFFILIATED_WITH]->(o)\", \n",
    "           {{batchSize:50000, iterateList:true, parallel:false}});\n",
    "           \"\"\".format(neo4j_data_dir, file)\n",
    "    \n",
    "           query2 = \"\"\"\n",
    "           CALL apoc.periodic.iterate(\n",
    "           \"CALL apoc.load.json('file://{}{}') YIELD value AS q RETURN q\",\n",
    "           \"UNWIND q.id AS id UNWIND q.authors as authors\n",
    "           WITH q.id AS id, head(q.authors).name as firstName, last(q.authors).name as lastName, q.authors as authors\n",
    "           UNWIND authors as author\n",
    "           MATCH (i:Quanta {{id:id}}) \n",
    "           MATCH (a:Author {{name:author.name}})\n",
    "           WITH i, a, author.name = firstName as isFirstName, author.name = lastName as isLastName\n",
    "           MERGE (a)-[r:AUTHORED]->(i) ON MATCH SET r.is_first_author=isFirstName, r.is_last_author=isLastName\",\n",
    "           {{batchSize:50000, iterateList:true, parallel:false}});\n",
    "           \"\"\".format(neo4j_data_dir, file)\n",
    "        \n",
    "           #print(query)\n",
    "           graph.run(query1).evaluate()\n",
    "           print(\"Done with query 1.\")\n",
    "           graph.run(query2).evaluate()\n",
    "           print(\"Done with query 2.\")\n",
    "\n",
    "\n"
   ]
  },
  {
   "cell_type": "code",
   "execution_count": null,
   "metadata": {},
   "outputs": [],
   "source": [
    "# Add all citations as relationships between Quanta\n",
    "\n",
    "# # Simple but slow\n",
    "# query = \"\"\"\n",
    "# MATCH (a:Quanta), (b:Quanta)\n",
    "# WHERE a.id IN b.refs\n",
    "# CREATE (b)-[:CITES]->(a)\n",
    "# \"\"\"\n",
    "\n",
    "# # Faster but more complex (not benchmarked though)\n",
    "# query = \"\"\"\n",
    "# CALL apoc.periodic.iterate(\n",
    "#    \"MATCH (a:Quanta), (a2:Quanta) WHERE a.id IN a2.refs\n",
    "#     WITH a, COLLECT(a2) as b\n",
    "#     RETURN a, b\",\n",
    "#    \"UNWIND b AS a2\n",
    "#     CREATE (a2)-[:CITES]->(a)\",\n",
    "#     {batchSize:5000, parallel:true,iterateList:true}\n",
    "# \"\"\"\n",
    "\n",
    "# # Faster but simple (also not benchmarked)\n",
    "# query = \"\"\"\n",
    "# CALL apoc.periodic.iterate(\n",
    "#    \"MATCH (a:Quanta), (b:Quanta) WHERE ID(a) < ID(b) AND a.id IN b.refs RETURN a, b\",\n",
    "#    \"CREATE (b)-[:CITES]->(a)\",\n",
    "#     {batchSize:10000, parallel:true,iterateList:true});\n",
    "# \"\"\"\n",
    "\n",
    "# # Take advantage of indexing performed by constraints\n",
    "# print(\"Adding citations...\", end=\" \", flush=True)\n",
    "# query = \"\"\"\n",
    "# MATCH (b:Quanta)\n",
    "# UNWIND b.refs AS ref\n",
    "# MATCH (a:Quanta)\n",
    "# WHERE a.id = ref\n",
    "# CREATE (b)-[:CITES]->(a);\n",
    "# \"\"\"\n",
    "\n",
    "# # Take advantage of indexing and also run in batches\n",
    "# query = \"\"\"\n",
    "# CALL apoc.periodic.iterate(\n",
    "# \"MATCH (b:Quanta) \n",
    "#  UNWIND b.refs AS ref \n",
    "#  MATCH (a:Quanta) \n",
    "#  WHERE a.id = ref\n",
    "#  RETURN a, b\",\n",
    "# \"MERGE (b)-[:CITES]->(a)\",\n",
    "#  {batchSize:20000, parallel:false,iterateList:true});\n",
    "# \"\"\"\n",
    "\n",
    "\n",
    "# Fastest: Put more work on thread running in parallel. \n",
    "print(\"Adding citation relationships...\", end=\" \", flush=True)\n",
    "query = \"\"\"\n",
    "MATCH (b:Quanta) UNWIND b.refs AS ref\n",
    "MATCH (a:Quanta {id: ref}) MERGE (b)-[:CITES]->(a);\n",
    "\"\"\"\n",
    "\n",
    "# Note this query ^^ should include the apoc.periodic.iterate() function, which would be:\n",
    "# query = \"\"\"\n",
    "# CALL apoc.periodic.iterate(\n",
    "# \"MATCH (b:Quanta) UNWIND b.refs AS ref RETURN b, ref\",\n",
    "# \"MATCH (a:Quanta {id: ref}) MERGE (b)-[:CITES]->(a)\",\n",
    "# {batchSize:2000, iterateList:true, parallel:false});\n",
    "# \"\"\"\n",
    "\n",
    "graph.run(query).evaluate()\n",
    "print(\"Done.\")\n"
   ]
  },
  {
   "cell_type": "code",
   "execution_count": null,
   "metadata": {},
   "outputs": [],
   "source": [
    "n_nodes = graph.database.primitive_counts['NumberOfNodeIdsInUse']\n",
    "n_relationships = graph.database.primitive_counts['NumberOfRelationshipIdsInUse']\n",
    "print(\"Created graph database with {:,} nodes and {:,} relationships!\".format\n",
    "     (n_nodes, n_relationships))"
   ]
  },
  {
   "cell_type": "markdown",
   "metadata": {},
   "source": [
    "### Various misc scripts below here"
   ]
  },
  {
   "cell_type": "code",
   "execution_count": null,
   "metadata": {},
   "outputs": [],
   "source": []
  },
  {
   "cell_type": "code",
   "execution_count": null,
   "metadata": {},
   "outputs": [],
   "source": [
    "# Run PageRank on each year from 1800 to 1805\n",
    "\n",
    "import pandas as pd\n",
    "\n",
    "start_year, end_year = 1900, 1901\n",
    "dfs = []\n",
    "for year in range(start_year, end_year+1):\n",
    "\n",
    "    print(\"Running PageRank on works from <= {}...\".format(year), end=\" \")\n",
    "    query = \"\"\"\n",
    "    CALL algo.pageRank(\n",
    "    'MATCH (p:Quanta) WHERE p.year <= {} RETURN id(p) as id',\n",
    "    'MATCH (p1:Quanta)-[:CITES]->(p2:Quanta) RETURN id(p1) as source, id(p2) as target',\n",
    "    {{graph:'cypher', writeProperty:'pageRank_{}', iterations:5, write: true, concurrency:20}});\n",
    "    \"\"\".format(year,year)\n",
    "    graph.run(query).evaluate()\n",
    "    \n",
    "    print(\"Pulling out and saving results...\", end=\" \")\n",
    "    query = \"\"\"\n",
    "    MATCH (a:Quanta) \n",
    "    WHERE a.year <= {} \n",
    "    RETURN id(a), a.title, a.pageRank_{}\"\"\".format(year,year)\n",
    "    df = graph.run(query).to_data_frame()\n",
    "    df['year'] = year\n",
    "    dfs.append(df)\n",
    "    print(\"Done.\")\n",
    "    \n",
    "result = pd.concat(dfs).pivot_table(index='a.title', columns='year', values='a.pageRank')    "
   ]
  },
  {
   "cell_type": "code",
   "execution_count": null,
   "metadata": {},
   "outputs": [],
   "source": [
    "result = pd.concat(dfs).pivot_table(index='a.title', columns='year', values='a.pageRank')    "
   ]
  },
  {
   "cell_type": "code",
   "execution_count": null,
   "metadata": {},
   "outputs": [],
   "source": [
    "# Write result to CSV\n",
    "file_path = '/tmp/data/result/impact_20M_{}-{}.csv'.format(start_year, end_year)\n",
    "print(\"Writing results to {}...\".format(file_path), end=\" \")\n",
    "result.index = result.index.str.replace(\",\",\"\")\n",
    "result.to_csv(path_or_buf=file_path, sep=\",\", header=True, index=True)\n",
    "print(\"Done.\")"
   ]
  },
  {
   "cell_type": "code",
   "execution_count": null,
   "metadata": {},
   "outputs": [],
   "source": [
    "import numpy as np\n",
    "%matplotlib inline\n",
    "scores = result.sum(axis=1)\n",
    "scores.plot.hist(grid=True,bins=[i/2 for i in range(1,100)])"
   ]
  },
  {
   "cell_type": "code",
   "execution_count": null,
   "metadata": {},
   "outputs": [],
   "source": [
    "score_threshold = scores.quantile(0.999999)\n",
    "top_papers = scores.drop(scores[scores.values>=15].index)\n",
    "print(\"Considering the top {} (score >= {:.2f}) papers.\".format(len(top_papers), score_threshold))"
   ]
  },
  {
   "cell_type": "code",
   "execution_count": null,
   "metadata": {},
   "outputs": [],
   "source": [
    "import re\n",
    "word_lists = top_papers.index.to_series().apply(\n",
    "    lambda x: [w for w in re.compile(r\"[A-Za-z']{4,}\").findall(x)])\n",
    "all_words = set()\n",
    "word_map = {}\n",
    "for i,v in word_lists.items():\n",
    "    for w in v:\n",
    "        all_words.add(w.lower())\n",
    "        word_map.get(w,[]).append(i)\n",
    "print(\"Built set and map of {:,} unique words.\".format(len(all_words)))"
   ]
  },
  {
   "cell_type": "code",
   "execution_count": null,
   "metadata": {},
   "outputs": [],
   "source": [
    "print(\"Filling {}x{} dataframe...\".format(len(all_words),len(result.columns)), end = \"\")\n",
    "word_scores = pd.DataFrame(0, index=all_words, columns=result.columns)\n",
    "for key, value in word_map:\n",
    "    print(key)\n",
    "#     for w in ws:\n",
    "#         print(w)\n",
    "#         word_scores.loc[w.lower()] += result.loc[title].va\n",
    "#         print(word_scores.loc[w.lower()])"
   ]
  },
  {
   "cell_type": "code",
   "execution_count": null,
   "metadata": {},
   "outputs": [],
   "source": [
    "word_lists"
   ]
  },
  {
   "cell_type": "code",
   "execution_count": null,
   "metadata": {},
   "outputs": [],
   "source": []
  },
  {
   "cell_type": "code",
   "execution_count": null,
   "metadata": {},
   "outputs": [],
   "source": [
    "\n",
    "        \n",
    "\n",
    "    "
   ]
  },
  {
   "cell_type": "code",
   "execution_count": null,
   "metadata": {},
   "outputs": [],
   "source": [
    "word_scores[title]"
   ]
  },
  {
   "cell_type": "code",
   "execution_count": null,
   "metadata": {},
   "outputs": [],
   "source": [
    "result.loc[title,:]"
   ]
  }
 ],
 "metadata": {
  "anaconda-cloud": {},
  "kernelspec": {
   "display_name": "Python [default]",
   "language": "python",
   "name": "python3"
  },
  "language_info": {
   "codemirror_mode": {
    "name": "ipython",
    "version": 3
   },
   "file_extension": ".py",
   "mimetype": "text/x-python",
   "name": "python",
   "nbconvert_exporter": "python",
   "pygments_lexer": "ipython3",
   "version": "3.5.2"
  }
 },
 "nbformat": 4,
 "nbformat_minor": 2
}<|MERGE_RESOLUTION|>--- conflicted
+++ resolved
@@ -95,11 +95,8 @@
     "local_data_dir = '/Users/timholdsworth/code/scaling-science/notebooks/tmp/data/'\n",
     "neo4j_data_dir = local_data_dir\n",
     "\n",
-<<<<<<< HEAD
     "local_data_dir = '/tmp/data/test/'\n",
     "neo4j_data_dir = '/import/test/'\n",
-=======
->>>>>>> 6354582f
     "\n",
     "import glob, os\n",
     "for _,_ , files in os.walk(local_data_dir):\n",
