--- conflicted
+++ resolved
@@ -147,24 +147,6 @@
    "metadata": {},
    "outputs": [],
    "source": [
-<<<<<<< HEAD
-    "print(\"Creating AUTHORED relationships...\", end=\" \")\n",
-    "import time\n",
-    "start_time = time.time()\n",
-    "query = \"\"\"\n",
-    "CALL apoc.periodic.iterate(\n",
-    "\"MATCH (q:Quanta) UNWIND q.authors AS auth RETURN q, auth\"\n",
-    ",\n",
-    "\"MERGE (a:Author {name: auth}) \n",
-    "MERGE (a)-[:AUTHORED {is_first_author: head(p.inventors)=inventor, is_last_author: last(p.inventors)=inventor}]->(q)\"\n",
-    ",\n",
-    "{batchSize:500, iterateList:true, parallel:false})\n",
-    "\"\"\"\n",
-    "#print(query)\n",
-    "graph.run(query).evaluate()\n",
-    "end_time = time.time()\n",
-    "print(\"Finished all calculations in {:.2f} minutes.\".format((end_time-start_time)/60))"
-=======
     "# print(\"Creating AUTHORED relationships...\", end=\" \")\n",
     "# import time\n",
     "# start_time = time.time()\n",
@@ -194,7 +176,6 @@
     "# graph.run(query).evaluate()\n",
     "# end_time = time.time()\n",
     "# print(\"Finished all calculations in {:.2f} minutes.\".format((end_time-start_time)/60))"
->>>>>>> 2ac03b30
    ]
   },
   {
