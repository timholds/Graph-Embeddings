package QuantaGraph

import java.io.{BufferedWriter, _}
import java.util
import java.util.{ArrayList => JArrayList}

import cats.effect.IO
import datastream._
import fs2.Stream
import gremlin.scala._
import org.apache.tinkerpop.gremlin.process.traversal.Order

import scala.collection.JavaConverters._


object Main extends App {

  println("JVM Heap\n\ttotalMemory: " + Runtime.getRuntime.totalMemory / 1e9d +
    " Gb\n\tmaxMemory: " + Runtime.getRuntime.maxMemory / 1e9d + " Gb")

  println("Building graph...")
  val s: Stream[IO, Quanta] = new QuantaStream[IO].getQuantaStream
  val sg: ScalaGraph = BuildQuantaGraph.buildJanusGraph(s)
  println("Build graph with: \n\t" + sg.V.count.head + " Vertices\n\t" + sg.E.count.head + " Edges")


  println("Run PageRank at year increments")
  val outputFilename = "pageRankResults.txt"
  val bw = new BufferedWriter(new FileWriter(new File(outputFilename)))
  println("\tPrinting results to " + outputFilename + "...")

  def node2String(v: util.Map[String, Nothing], year: Int): String =
    v.get("title").asInstanceOf[JArrayList[String]].get(0) + "," +
      v.get("pageRank").asInstanceOf[JArrayList[Double]].get(0) + "," + year + "\r\n"

  val yearSet: Set[Int] = sg.V().value("year").toSet()
  val pageRankResultsMap: Map[Int, List[(String, Double)]] = Map()
  val yearKey = Key[Int]("year")
  for (year: Int <- yearSet.toList.sorted) {

    println("\tExtracting subgraph for " + year + "...")
    val stepLabel = StepLabel[Graph]("subGraph")
    val subGraph = sg.V().has(yearKey, P.lte(year)).outE().subgraph(stepLabel).cap(stepLabel).head
    println("\t\tEdges: " + subGraph.E().count.head)
    println("\t\tVertices: " + subGraph.V().count.head)

    println("\tRunning PageRank...")
    /* TODO: Switch this to OLAP Query (i.e. PageRankVertexProgram)
    val pageRankResults = sg.compute().program(PageRankVertexProgram.build().create().submit().get()
    */
    val numResultsToReturn = 10000
    val pageRankResults: List[util.Map[String, Nothing]] = sg.traversalSource.underlying.withComputer().V()
      .pageRank().by("pageRank")
      .order().by("pageRank", Order.decr)
      .limit(numResultsToReturn)
      .valueMap("title", "pageRank")
      .asScala
      .toList

    pageRankResults
      .map(v => node2String(v, year))
      .foreach(v => bw.write(v))

    println("\tPrinted.\n")


  }
  bw.close()
  println("Done.")





<<<<<<< HEAD

=======
  println("Running PageRank...")
  /*
  TODO: Switch this to OLAP Query (i.e. PageRankVertexProgram)
  val pageRankResults = sg.compute().program(PageRankVertexProgram.build().create().submit().get()
  */
  val numResultsToReturn = 10000
  val pageRankResults = sg.traversalSource.underlying.withComputer().V()
    .pageRank().by("pageRank")
    .order().by("pageRank", Order.decr)
    .limit(numResultsToReturn)
    .valueMap("title", "pageRank")
    .toList
    .asScala
>>>>>>> 71a340d9






  println("Done.")
}<|MERGE_RESOLUTION|>--- conflicted
+++ resolved
@@ -67,33 +67,4 @@
   }
   bw.close()
   println("Done.")
-
-
-
-
-
-<<<<<<< HEAD
-
-=======
-  println("Running PageRank...")
-  /*
-  TODO: Switch this to OLAP Query (i.e. PageRankVertexProgram)
-  val pageRankResults = sg.compute().program(PageRankVertexProgram.build().create().submit().get()
-  */
-  val numResultsToReturn = 10000
-  val pageRankResults = sg.traversalSource.underlying.withComputer().V()
-    .pageRank().by("pageRank")
-    .order().by("pageRank", Order.decr)
-    .limit(numResultsToReturn)
-    .valueMap("title", "pageRank")
-    .toList
-    .asScala
->>>>>>> 71a340d9
-
-
-
-
-
-
-  println("Done.")
 }