--- conflicted
+++ resolved
@@ -22,9 +22,7 @@
   val sg: ScalaGraph = BuildQuantaGraph.buildJanusGraph(s)
   println("Build graph with: \n\t" + sg.V.count.head + " Vertices\n\t" + sg.E.count.head + " Edges")
 
-<<<<<<< HEAD
- // sg.V().valueMap().toList.foreach(v => println(v.get("publisher")))
-=======
+
   println("Run PageRank at year increments")
   val yearSet: Set[Int] = sg.V().value("year").toSet()
   val pageRankResultsMap: Map[Int, List[(String, Double)]] = Map()
@@ -41,8 +39,6 @@
 
 
   }
-
->>>>>>> 68f7c094
 
   println("Running PageRank...")
   /*
