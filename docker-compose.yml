version: "3"
services:

    neo4j-allquanta:
        image: neo4j:3.4.0
        ports:
            - "7474:7474"
            - "7687:7687"
        privileged: true
        environment:
            - NEO4J_dbms_security_procedures_unrestricted=apoc.*,algo.*
            - NEO4J_apoc_export_file_enabled=true
            - NEO4J_apoc_import_file_enabled=true
            - NEO4J_dbms_shell_enabled=true
            - NEO4J_AUTH=neo4j/myneo
<<<<<<< HEAD
            - NEO4J_dbms_memory_heap_max__size=400G
            - NEO4J_dbms_memory_heap_initial__size=400G
            - NEO4J_dbms_memory_pagecache_size=400G
=======
            - NEO4J_dbms_memory_heap_max__size=10G
            - NEO4J_dbms_memory_heap_initial__size=10G
            - NEO4J_dbms_memory_pagecache_size=10G
>>>>>>> 0d79b8ed
            - NEO4J_dbms_connector_bolt_advertised__address=:7687
        user: $UID:$GID
        volumes:
            - ./neo4j/neo4j-allquanta/data:/data
            - ./neo4j/neo4j-allquanta/plugins:/plugins
            - ./neo4j/neo4j-allquanta/logs:/logs
            - ./data:/import
        container_name: neo4j-allquanta
    
#    neo4j-magtwo:
#        image: neo4j:3.4.0
#        ports:
#            - "7475:7474"
#            - "7688:7687"
#        privileged: true
#        environment:
#            - NEO4J_dbms_security_procedures_unrestricted=apoc.*,algo.*
#            - NEO4J_apoc_export_file_enabled=true
#            - NEO4J_apoc_import_file_enabled=true
#            - NEO4J_dbms_shell_enabled=true
#            - NEO4J_AUTH=neo4j/myneo
#            - NEO4J_dbms_memory_heap_max__size=5G
#            - NEO4J_dbms_memory_heap_initial__size=5G
#            - NEO4J_dbms_memory_pagecache_size=5G
#            - NEO4J_dbms_connector_bolt_advertised__address=:7688
#        user: $UID:$GID
#        volumes:
#            - ./neo4j/neo4j-magtwo/data:/data
#            - ./neo4j/neo4j-magtwo/plugins:/plugins
#            - ./neo4j/neo4j-magtwo/logs:/logs
#            - ./data:/import
#        container_name: neo4j-magtwo
#        command: "start-notebook.sh --NotebookApp.token='scaling-science'"

    scipy-notebook:
        build:
            context: .
            dockerfile: Dockerfile
        restart: always
        ports:
            - "1234:8888"
        environment:
            - NB_UID=$UID
            - NB_GID=$GID
        hostname: $HOSTNAME.$DNSDOMAINNAME
        user: root
        volumes:
            - ./notebooks:/home/jovyan/work:Z
            - ./data:/tmp/data:Z
            - ./neo4j:/tmp/neo4j:Z  
        container_name: scipy-notebook
        links:
            - neo4j-allquanta:neo4j-allquanta
#            - neo4j-magtwo:neo4j-magtwo<|MERGE_RESOLUTION|>--- conflicted
+++ resolved
@@ -13,15 +13,9 @@
             - NEO4J_apoc_import_file_enabled=true
             - NEO4J_dbms_shell_enabled=true
             - NEO4J_AUTH=neo4j/myneo
-<<<<<<< HEAD
             - NEO4J_dbms_memory_heap_max__size=400G
             - NEO4J_dbms_memory_heap_initial__size=400G
             - NEO4J_dbms_memory_pagecache_size=400G
-=======
-            - NEO4J_dbms_memory_heap_max__size=10G
-            - NEO4J_dbms_memory_heap_initial__size=10G
-            - NEO4J_dbms_memory_pagecache_size=10G
->>>>>>> 0d79b8ed
             - NEO4J_dbms_connector_bolt_advertised__address=:7687
         user: $UID:$GID
         volumes:
